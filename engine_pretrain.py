--- conflicted
+++ resolved
@@ -45,57 +45,6 @@
 
     for data_iter_step, samples in enumerate(metric_logger.log_every(data_loader, print_freq, header)):
         autograd.set_detect_anomaly(args.debug)
-<<<<<<< HEAD
-        with autograd.detect_anomaly():
-            # we use a per iteration (instead of per epoch) lr scheduler
-            if data_iter_step % accum_iter == 0:
-                lr_sched.adjust_learning_rate(optimizer, data_iter_step / len(data_loader) + epoch, args)
-            if args.input_dim == 3:
-                samples = samples['t1'][tio.DATA]
-            else:
-                samples, _ = samples
-            samples = samples.to(device, non_blocking=True)
-
-            with torch.cuda.amp.autocast():
-                loss, _, _ = model(samples, mask_ratio=args.mask_ratio)
-
-            loss_value = loss.item()
-
-            if not math.isfinite(loss_value):
-                print("Loss is {}, stopping training".format(loss_value))
-                sys.exit(1)
-
-            acc_loss = loss / accum_iter
-            loss = acc_loss
-            loss_scaler(loss, optimizer, parameters=model.parameters(),
-                        update_grad=(data_iter_step + 1) % accum_iter == 0)
-            if (data_iter_step + 1) % accum_iter == 0:
-                optimizer.zero_grad()
-
-            torch.cuda.synchronize()
-
-            metric_logger.update(loss=loss_value)
-
-            lr = optimizer.param_groups[0]["lr"]
-            metric_logger.update(lr=lr)
-
-            if args.debug:
-                # Track gradient sum
-                grads = [x.grad for x in model.parameters() if x.requires_grad is True]
-                grad_max = torch.Tensor([g.max() for g in grads]).max()
-                grad_min = torch.Tensor([g.min() for g in grads]).min()
-                metric_logger.update(grad_max=grad_max)
-                metric_logger.update(grad_min=grad_min)
-
-            loss_value_reduce = misc.all_reduce_mean(loss_value)
-            if log_writer is not None and (data_iter_step + 1) % accum_iter == 0:
-                """ We use epoch_1000x as the x-axis in tensorboard.
-                This calibrates different curves when batch size changes.
-                """
-                epoch_1000x = int((data_iter_step / len(data_loader) + epoch) * 1000)
-                log_writer.add_scalar('train_loss', loss_value_reduce, epoch_1000x)
-                log_writer.add_scalar('lr', lr, epoch_1000x)
-=======
         # we use a per iteration (instead of per epoch) lr scheduler
         if data_iter_step % accum_iter == 0:
             lr_sched.adjust_learning_rate(optimizer, data_iter_step / len(data_loader) + epoch, args)
@@ -131,8 +80,10 @@
         if args.debug:
             # Track gradient sum
             grads = [x.grad for x in model.parameters() if x.requires_grad is True]
-            grad_s = torch.Tensor([g.sum() for g in grads]).sum()
-            metric_logger.update(grad_sum=grad_s)
+            grad_max = torch.Tensor([g.max() for g in grads]).max()
+            grad_min = torch.Tensor([g.min() for g in grads]).min()
+            metric_logger.update(grad_max=grad_max)
+            metric_logger.update(grad_min=grad_min)
 
         loss_value_reduce = misc.all_reduce_mean(loss_value)
         if log_writer is not None and (data_iter_step + 1) % accum_iter == 0:
@@ -142,7 +93,6 @@
             epoch_1000x = int((data_iter_step / len(data_loader) + epoch) * 1000)
             log_writer.add_scalar('train_loss', loss_value_reduce, epoch_1000x)
             log_writer.add_scalar('lr', lr, epoch_1000x)
->>>>>>> 19bdc8dc
 
     # gather the stats from all processes
     metric_logger.synchronize_between_processes()
